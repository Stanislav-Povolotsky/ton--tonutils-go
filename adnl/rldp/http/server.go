--- conflicted
+++ resolved
@@ -24,7 +24,7 @@
 type ADNLGateway interface {
 	GetAddressList() address.List
 	Close() error
-	SetConnectionHandler(func(client adnl.Client) error)
+	SetConnectionHandler(func(client adnl.Peer) error)
 	SetExternalIP(ip net.IP)
 }
 
@@ -86,22 +86,6 @@
 		closer:         make(chan bool, 1),
 		Timeout:        30 * time.Second,
 	}
-<<<<<<< HEAD
-=======
-
-	s.adnlServer.SetConnectionHandler(func(client adnl.Client) error {
-		adnlAddr, err := SerializeADNLAddress(client.GetID())
-		if err != nil {
-			return err
-		}
-
-		rl := newRLDP(client)
-		rl.SetOnQuery(s.handle(rl, adnlAddr, client.RemoteAddr()))
-		return nil
-	})
-	s.id, _ = adnl.ToKeyID(adnl.PublicKeyED25519{Key: s.key.Public().(ed25519.PublicKey)})
-
->>>>>>> bc389a9b
 	return s
 }
 
@@ -164,9 +148,14 @@
 		return err
 	}
 
-	adnlServer.SetConnectionHandler(func(client adnl.Client) error {
+	adnlServer.SetConnectionHandler(func(client adnl.Peer) error {
+		adnlAddr, err := SerializeADNLAddress(client.GetID())
+		if err != nil {
+			return err
+		}
+
 		rl := newRLDP(client)
-		rl.SetOnQuery(s.handle(rl, client.RemoteAddr()))
+		rl.SetOnQuery(s.handle(rl, adnlAddr, client.RemoteAddr()))
 		return nil
 	})
 	s.id, _ = adnl.ToKeyID(adnl.PublicKeyED25519{Key: s.key.Public().(ed25519.PublicKey)})
