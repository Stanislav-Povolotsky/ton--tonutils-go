package tlb

import (
	"fmt"
	"github.com/xssnick/tonutils-go/address"
	"github.com/xssnick/tonutils-go/tvm/cell"
)

type ShardStateUnsplit struct {
	_               Magic      `tlb:"#9023afe2"`
	GlobalID        int32      `tlb:"## 32"`
	ShardIdent      ShardIdent `tlb:"."`
	Seqno           uint32     `tlb:"## 32"`
	VertSeqno       uint32     `tlb:"## 32"`
	GenUTime        uint32     `tlb:"## 32"`
	GenLT           uint64     `tlb:"## 64"`
	MinRefMCSeqno   uint32     `tlb:"## 32"`
	OutMsgQueueInfo *cell.Cell `tlb:"^"`
	BeforeSplit     bool       `tlb:"bool"`
	Accounts        struct {
		ShardAccounts *cell.Dictionary `tlb:"dict 256"`
	} `tlb:"^"`
	Stats        *cell.Cell    `tlb:"^"`
	McStateExtra *McStateExtra `tlb:"maybe ^"`
}

type McStateExtra struct {
	_             Magic              `tlb:"#cc26"`
	ShardHashes   *cell.Dictionary   `tlb:"dict 32"`
	ConfigParams  ConfigParams       `tlb:"."`
	Info          *cell.Cell         `tlb:"^"`
	GlobalBalance CurrencyCollection `tlb:"."`
}

type ConfigParams struct {
	ConfigAddr *address.Address
	Config     *cell.Dictionary
}

type ShardState struct {
	Left  ShardStateUnsplit
	Right *ShardStateUnsplit
}

type ShardIdent struct {
	_           Magic  `tlb:"$00"`
<<<<<<< HEAD
	PrefixBits  int8   `tlb:"## 6"` // #<= 60
=======
	PrefixBits  int8   `tlb:"## 6"`
>>>>>>> cfd4a53f
	WorkchainID int32  `tlb:"## 32"`
	ShardPrefix uint64 `tlb:"## 64"`
}

type ShardDesc struct {
	_                  Magic  `tlb:"#a"`
	SeqNo              uint32 `tlb:"## 32"`
	RegMcSeqno         uint32 `tlb:"## 32"`
	StartLT            uint64 `tlb:"## 64"`
	EndLT              uint64 `tlb:"## 64"`
	RootHash           []byte `tlb:"bits 256"`
	FileHash           []byte `tlb:"bits 256"`
	BeforeSplit        bool   `tlb:"bool"`
	BeforeMerge        bool   `tlb:"bool"`
	WantSplit          bool   `tlb:"bool"`
	WantMerge          bool   `tlb:"bool"`
	NXCCUpdated        bool   `tlb:"bool"`
	Flags              uint8  `tlb:"## 3"`
	NextCatchainSeqNo  uint32 `tlb:"## 32"`
	NextValidatorShard int64  `tlb:"## 64"`
	MinRefMcSeqNo      uint32 `tlb:"## 32"`
	GenUTime           uint32 `tlb:"## 32"`
}

<<<<<<< HEAD
func (s *ShardState) LoadFromCell(loader *cell.Slice) error {
	preloader := loader.Copy()
	tag, err := preloader.LoadUInt(32)
	if err != nil {
		return err
	}
	switch tag {
	case 0x5f327da5:
		var left, right ShardStateUnsplit
		leftRef, err := loader.LoadRef()
		if err != nil {
			return err
		}
		rightRef, err := loader.LoadRef()
		if err != nil {
			return err
		}
		err = LoadFromCell(&left, leftRef)
		if err != nil {
			return err
		}
		err = LoadFromCell(&right, rightRef)
		if err != nil {
			return err
		}
		s.Left = left
		s.Right = &right
	case 0x9023afe2:
		var state ShardStateUnsplit
		err = LoadFromCell(&state, loader)
		if err != nil {
			return err
		}
		s.Left = state
	}
=======
func (p *ConfigParams) LoadFromCell(loader *cell.Slice) error {
	addrBits, err := loader.LoadSlice(256)
	if err != nil {
		return fmt.Errorf("failed to load bits of config addr: %w", err)
	}

	dictRef, err := loader.LoadRef()
	if err != nil {
		return fmt.Errorf("failed to load config dict ref: %w", err)
	}

	dict, err := dictRef.ToDict(32)
	if err != nil {
		return fmt.Errorf("failed to load config dict: %w", err)
	}

	p.ConfigAddr = address.NewAddress(0, 255, addrBits)
	p.Config = dict

>>>>>>> cfd4a53f
	return nil
}<|MERGE_RESOLUTION|>--- conflicted
+++ resolved
@@ -44,11 +44,7 @@
 
 type ShardIdent struct {
 	_           Magic  `tlb:"$00"`
-<<<<<<< HEAD
 	PrefixBits  int8   `tlb:"## 6"` // #<= 60
-=======
-	PrefixBits  int8   `tlb:"## 6"`
->>>>>>> cfd4a53f
 	WorkchainID int32  `tlb:"## 32"`
 	ShardPrefix uint64 `tlb:"## 64"`
 }
@@ -73,13 +69,13 @@
 	GenUTime           uint32 `tlb:"## 32"`
 }
 
-<<<<<<< HEAD
 func (s *ShardState) LoadFromCell(loader *cell.Slice) error {
 	preloader := loader.Copy()
 	tag, err := preloader.LoadUInt(32)
 	if err != nil {
 		return err
 	}
+  
 	switch tag {
 	case 0x5f327da5:
 		var left, right ShardStateUnsplit
@@ -109,7 +105,10 @@
 		}
 		s.Left = state
 	}
-=======
+  
+  return nil
+}
+
 func (p *ConfigParams) LoadFromCell(loader *cell.Slice) error {
 	addrBits, err := loader.LoadSlice(256)
 	if err != nil {
@@ -129,6 +128,5 @@
 	p.ConfigAddr = address.NewAddress(0, 255, addrBits)
 	p.Config = dict
 
->>>>>>> cfd4a53f
 	return nil
 }